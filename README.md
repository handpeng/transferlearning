--- conflicted
+++ resolved
@@ -16,19 +16,19 @@
 }  
 ```
 
-- [迁移学习 Transfer Learning](#%e8%bf%81%e7%a7%bb%e5%ad%a6%e4%b9%a0-transfer-learning)
-	- [0.Latest Publications (最新论文)](#0latest-publications-%e6%9c%80%e6%96%b0%e8%ae%ba%e6%96%87)
-	- [1.Introduction and Tutorials (简介与教程)](#1introduction-and-tutorials-%e7%ae%80%e4%bb%8b%e4%b8%8e%e6%95%99%e7%a8%8b)
-	- [2.Transfer Learning Areas and Papers (研究领域与相关论文)](#2transfer-learning-areas-and-papers-%e7%a0%94%e7%a9%b6%e9%a2%86%e5%9f%9f%e4%b8%8e%e7%9b%b8%e5%85%b3%e8%ae%ba%e6%96%87)
-	- [3.Theory and Survey (理论与综述)](#3theory-and-survey-%e7%90%86%e8%ae%ba%e4%b8%8e%e7%bb%bc%e8%bf%b0)
-	- [4.Code (代码)](#4code-%e4%bb%a3%e7%a0%81)
-	- [5.Transfer Learning Scholars (著名学者)](#5transfer-learning-scholars-%e8%91%97%e5%90%8d%e5%ad%a6%e8%80%85)
-	- [6.Transfer Learning Thesis (硕博士论文)](#6transfer-learning-thesis-%e7%a1%95%e5%8d%9a%e5%a3%ab%e8%ae%ba%e6%96%87)
-	- [7.Datasets and Benchmarks (数据集与评测结果)](#7datasets-and-benchmarks-%e6%95%b0%e6%8d%ae%e9%9b%86%e4%b8%8e%e8%af%84%e6%b5%8b%e7%bb%93%e6%9e%9c)
-	- [8.Transfer Learning Challenges (迁移学习比赛)](#8transfer-learning-challenges-%e8%bf%81%e7%a7%bb%e5%ad%a6%e4%b9%a0%e6%af%94%e8%b5%9b)
-	- [Applications (迁移学习应用)](#applications-%e8%bf%81%e7%a7%bb%e5%ad%a6%e4%b9%a0%e5%ba%94%e7%94%a8)
-	- [Other Resources (其他资源)](#other-resources-%e5%85%b6%e4%bb%96%e8%b5%84%e6%ba%90)
-	- [Contributing (欢迎参与贡献)](#contributing-%e6%ac%a2%e8%bf%8e%e5%8f%82%e4%b8%8e%e8%b4%a1%e7%8c%ae)
+- [迁移学习 Transfer Learning](#迁移学习-transfer-learning)
+	- [0.Latest Publications (最新论文)](#0latest-publications-最新论文)
+	- [1.Introduction and Tutorials (简介与教程)](#1introduction-and-tutorials-简介与教程)
+	- [2.Transfer Learning Areas and Papers (研究领域与相关论文)](#2transfer-learning-areas-and-papers-研究领域与相关论文)
+	- [3.Theory and Survey (理论与综述)](#3theory-and-survey-理论与综述)
+	- [4.Code (代码)](#4code-代码)
+	- [5.Transfer Learning Scholars (著名学者)](#5transfer-learning-scholars-著名学者)
+	- [6.Transfer Learning Thesis (硕博士论文)](#6transfer-learning-thesis-硕博士论文)
+	- [7.Datasets and Benchmarks (数据集与评测结果)](#7datasets-and-benchmarks-数据集与评测结果)
+	- [8.Transfer Learning Challenges (迁移学习比赛)](#8transfer-learning-challenges-迁移学习比赛)
+	- [Applications (迁移学习应用)](#applications-迁移学习应用)
+	- [Other Resources (其他资源)](#other-resources-其他资源)
+	- [Contributing (欢迎参与贡献)](#contributing-欢迎参与贡献)
 
 
 > 关于机器学习和行为识别的资料，请参考：[行为识别](https://github.com/jindongwang/activityrecognition)｜[机器学习](https://github.com/jindongwang/MachineLearning)
@@ -45,18 +45,15 @@
 
 - **Latest publications**
 
-<<<<<<< HEAD
 	- 20191204 AAAI-20 [Online Knowledge Distillation with Diverse Peers](https://arxiv.org/abs/1912.00350)
         - Online Knowledge Distillation with Diverse Peers
 
 	- 20191125 AAAI-20 [Unsupervised Domain Adaptation via Structured Prediction Based Selective Pseudo-Labeling](https://arxiv.org/abs/1911.07982)
     	- DA with selective pseudo label
     	- 结构化和选择性的伪标签用于DA
-=======
     - 20191202 AAAI-20 [Towards Oracle Knowledge Distillation with Neural Architecture Search](https://arxiv.org/abs/1911.13019)
        - Using NAS for knowledge Distillation
        - 用NAS帮助知识蒸馏
->>>>>>> 0baead52
 
     - 20191202 AAAI-20 [Stable Learning via Sample Reweighting](https://arxiv.org/abs/1911.12580)
        - Theoretical sample reweigting
@@ -73,7 +70,6 @@
     - 20191201 AAAI-20 [Transfer Learning for Anomaly Detection through Localized and Unsupervised Instance Selection](https://github.com/Vincent-Vercruyssen/LocIT/blob/master/paper/LOCIT-AAAI2020-full-manuscript.pdf)
     	- Instance selection by comparing local source and target distributions
 
-<<<<<<< HEAD
 - **Preprints on arXiv** (Not peer-reviewed)
 
 	- 20191204 arXiv [DeepMimic: Mentor-Student Unlabeled Data Based Training](https://arxiv.org/abs/1912.00079)
@@ -94,7 +90,6 @@
 
 	- 20191125 arXiv [Attention Privileged Reinforcement Learning For Domain Transfer](https://arxiv.org/abs/1911.08363)
     	- Attention privileged reinforcement learning for domain transfer
-=======
     - 20191201 BMVC-19 [Domain Adaptation for Object Detection via Style Consistency](https://arxiv.org/abs/1911.10033)
        - Use style consistency for domain adaptation
        - 通过结构一致性来进行domain adaptation
@@ -119,7 +114,6 @@
     - 20191201 arXiv [A Transfer Learning Method for Goal Recognition Exploiting Cross-Domain Spatial Features](https://arxiv.org/abs/1911.10134)
        - A transfer learning method for goal recognition 
        - 用迁移学习分析语言中的目标
->>>>>>> 0baead52
 
 [**更多 More...**](https://github.com/jindongwang/transferlearning/tree/master/doc/awesome_paper.md)
 
