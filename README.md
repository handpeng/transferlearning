[![Contributors][contributors-shield]][contributors-url]
[![Forks][forks-shield]][forks-url]
[![Stargazers][stars-shield]][stars-url]
[![Issues][issues-shield]][issues-url]

<h1 align="center">
  <br>
  <img src="png/logo.jpg" alt="Transfer Leanring" width="500">
</h1>

<h4 align="center">Everything about Transfer Learning. 迁移学习.</h4>

<p align="center">
  <strong><a href="#0papers-论文">Papers</a></strong> •
  <strong><a href="#1introduction-and-tutorials-简介与教程">Tutorials</a></strong> •
  <a href="#2transfer-learning-areas-and-papers-研究领域与相关论文">Research areas</a> •
  <a href="#3theory-and-survey-理论与综述">Theory</a> •
  <a href="#3theory-and-survey-理论与综述">Survey</a> •
  <strong><a href="https://github.com/jindongwang/transferlearning/tree/master/code">Code</a></strong> •
  <strong><a href="#7datasets-and-benchmarks-数据集与评测结果">Dataset & benchmark</a></strong>
</p>
<p align="center">
  <a href="#6transfer-learning-thesis-硕博士论文">Thesis</a> •
  <a href="#5transfer-learning-scholars-著名学者">Scholars</a> •
  <a href="#8transfer-learning-challenges-迁移学习比赛">Contests</a> •
  <a href="#journals-and-conferences">Journal/conference</a> •
  <a href="#applications-迁移学习应用">Applications</a> •
  <a href="#other-resources-其他资源">Others</a> •
  <a href="#contributing-欢迎参与贡献">Contributing</a>
</p>

**Widely used by top conferences and journals:** 
- Conferences: [[CVPR'22](https://openaccess.thecvf.com/content/CVPR2022W/FaDE-TCV/html/Zhang_Segmenting_Across_Places_The_Need_for_Fair_Transfer_Learning_With_CVPRW_2022_paper.html)] [[NeurIPS'21](https://proceedings.neurips.cc/paper/2021/file/731b03008e834f92a03085ef47061c4a-Paper.pdf)] [[IJCAI'21](https://arxiv.org/abs/2103.03097)] [[ESEC/FSE'20](https://dl.acm.org/doi/abs/10.1145/3368089.3409696)] [[IJCNN'20](https://ieeexplore.ieee.org/abstract/document/9207556)] [[ACMMM'18](https://dl.acm.org/doi/abs/10.1145/3240508.3240512)] [[ICME'19](https://ieeexplore.ieee.org/abstract/document/8784776/)]
- Journals: [[IEEE TKDE](https://ieeexplore.ieee.org/abstract/document/9782500/)] [[ACM TIST](https://dl.acm.org/doi/abs/10.1145/3360309)] [[Information sciences](https://www.sciencedirect.com/science/article/pii/S0020025520308458)] [[Neurocomputing](https://www.sciencedirect.com/science/article/pii/S0925231221007025)] [[IEEE Transactions on Cognitive and Developmental Systems](https://ieeexplore.ieee.org/abstract/document/9659817)]

```
@Misc{transferlearning.xyz,
howpublished = {\url{http://transferlearning.xyz}},   
title = {Everything about Transfer Learning and Domain Adapation},  
author = {Wang, Jindong and others}  
}  
```

[![Awesome](https://awesome.re/badge.svg)](https://awesome.re) [![MIT License](https://img.shields.io/badge/license-MIT-green.svg)](https://opensource.org/licenses/MIT) [![LICENSE](https://img.shields.io/badge/license-Anti%20996-blue.svg)](https://github.com/996icu/996.ICU/blob/master/LICENSE) [![996.icu](https://img.shields.io/badge/link-996.icu-red.svg)](https://996.icu) 

Related Codes:
  - Large language model evaluation: [[llm-eval](https://llm-eval.github.io/)]
  - Large language model enhancement: [[llm-enhance](https://llm-enhance.github.io/)]
  - Robust machine learning: [[robustlearn: robust machine learning](https://github.com/microsoft/robustlearn)]
  - Semi-supervised learning: [[USB: unified semi-supervised learning benchmark](https://github.com/microsoft/Semi-supervised-learning)] | [[TorchSSL: a unified SSL library](https://github.com/TorchSSL/TorchSSL)] 
  - LLM benchmark: [[PromptBench: adverarial robustness of prompts of LLMs](https://github.com/microsoft/promptbench)]
  - Federated learning: [[PersonalizedFL: library for personalized federated learning](https://github.com/microsoft/PersonalizedFL)]
  - Activity recognition and machine learning [[Activity recognition](https://github.com/jindongwang/activityrecognition)]｜[[Machine learning](https://github.com/jindongwang/MachineLearning)]

- - -

**NOTE:** You can directly open the code in [Gihub Codespaces](https://docs.github.com/en/codespaces/getting-started/quickstart#introduction) on the web to run them without downloading! Also, try [github.dev](https://github.dev/jindongwang/transferlearning).

## 0.Papers (论文)

[Awesome transfer learning papers (迁移学习文章汇总)](https://github.com/jindongwang/transferlearning/tree/master/doc/awesome_paper.md)

- [Paperweekly](http://www.paperweekly.site/collections/231/papers): A website to recommend and read paper notes

**Latest papers**: 

- By topic: [doc/awesome_papers.md](/doc/awesome_paper.md)
- By date: [doc/awesome_paper_date.md](/doc/awesome_paper_date.md)

<<<<<<< HEAD
*Updated at 2024-08-15:*

- COD: Learning Conditional Invariant Representation for Domain Adaptation Regression [[arxiv](https://arxiv.org/abs/2408.06638)]
  - Conditional invariant representation for domain adaptation regression

=======
*Updated at 2024-08-06:*

- Unsupervised Domain Adaption Harnessing Vision-Language Pre-training [[arxiv](https://arxiv.org/abs/2408.02192)]
  - Domain adaptation using vision-language pre-training

- Domain penalisation for improved Out-of-Distribution Generalisation [[arxiv](https://arxiv.org/abs/2408.01746)]
  - OOD using domain penalization
>>>>>>> 2f8006bd

*Updated at 2024-08-05:*

- Weighted Risk Invariance: Domain Generalization under Invariant Feature Shift [[arxiv](http://arxiv.org/abs/2407.18428)]
  - Domain generalization under invariant feature shift

- - -

## 1.Introduction and Tutorials (简介与教程)

Want to quickly learn transfer learning？想尽快入门迁移学习？看下面的教程。

- Books 书籍
  - **Introduction to Transfer Learning: Algorithms and Practice** [[Buy or read](https://link.springer.com/book/9789811975837)]
  - **《迁移学习》（杨强）** [[Buy](https://item.jd.com/12930984.html)] [[English version](https://www.cambridge.org/core/books/transfer-learning/CCFFAFE3CDBC245047F1DEC71D9EF3C7)]
  - **《迁移学习导论》(王晋东、陈益强著)** [[Homepage](http://jd92.wang/tlbook)] [[Buy](https://item.jd.com/13272157.html)]

- Blogs 博客
  - [Zhihu blogs - 知乎专栏《小王爱迁移》系列文章](https://zhuanlan.zhihu.com/p/130244395)
	
- Video tutorials 视频教程
  - Transfer learning 迁移学习:
    - [Recent advance of transfer learning - 2022年最新迁移学习发展现状探讨](https://www.bilibili.com/video/BV1nY411E7Uc/)
    - [Definitions of transfer learning area - 迁移学习领域名词解释](https://www.bilibili.com/video/BV1fu411o7BW) [[Article](https://zhuanlan.zhihu.com/p/428097044)]
    - [Transfer learning by Hung-yi Lee @ NTU - 台湾大学李宏毅的视频讲解(中文视频)](https://www.youtube.com/watch?v=qD6iD4TFsdQ)
  - Domain generalization 领域泛化：
    - [IJCAI-ECAI'22 tutorial on domain generalization - 领域泛化tutorial](https://dgresearch.github.io/)
    - [Domain generalization - 迁移学习新兴研究方向领域泛化](https://www.bilibili.com/video/BV1ro4y1S7dd/)
  - Domain adaptation 领域自适应：
    - [Domain adaptation - 迁移学习中的领域自适应方法(中文)](https://www.bilibili.com/video/BV1T7411R75a/) 
  

- Brief introduction and slides 简介与ppt资料
  - [Recent advance of transfer learning](https://jd92.wang/assets/files/l16_aitime.pdf)
  - [Domain generalization survey](http://jd92.wang/assets/files/DGSurvey-ppt.pdf)
  - [Brief introduction in Chinese](https://github.com/jindongwang/transferlearning/blob/master/doc/%E8%BF%81%E7%A7%BB%E5%AD%A6%E4%B9%A0%E7%AE%80%E4%BB%8B.md)
	- [PPT (English)](http://jd92.wang/assets/files/l03_transferlearning.pdf) | [PPT (中文)](http://jd92.wang/assets/files/l08_tl_zh.pdf)
  - 迁移学习中的领域自适应方法 Domain adaptation: [PDF](http://jd92.wang/assets/files/l12_da.pdf) ｜ [Video on Bilibili](https://www.bilibili.com/video/BV1T7411R75a/) | [Video on Youtube](https://www.youtube.com/watch?v=RbIsHNtluwQ&t=22s)
  - Tutorial on transfer learning by Qiang Yang: [IJCAI'13](http://ijcai13.org/files/tutorial_slides/td2.pdf) | [2016 version](http://kddchina.org/file/IntroTL2016.pdf)

- Talk is cheap, show me the code 动手教程、代码、数据 
  - [Pytorch tutorial on transfer learning](https://pytorch.org/tutorials/beginner/transfer_learning_tutorial.html)
	- [Pytorch finetune](https://github.com/jindongwang/transferlearning/tree/master/code/AlexNet_ResNet)
	- [DeepDA: a unified deep domain adaptation toolbox](https://github.com/jindongwang/transferlearning/tree/master/code/DeepDA)
	- [DeepDG: a unified deep domain generalization toolbox](https://github.com/jindongwang/transferlearning/tree/master/code/DeepDG)
	- [更多 More...](https://github.com/jindongwang/transferlearning/tree/master/code)

- [Transfer Learning Scholars and Labs - 迁移学习领域的著名学者、代表工作及实验室介绍](https://github.com/jindongwang/transferlearning/blob/master/doc/scholar_TL.md)
- [Negative transfer - 负迁移](https://www.zhihu.com/question/66492194/answer/242870418)

- - -

## 2.Transfer Learning Areas and Papers (研究领域与相关论文)

- [Survey](https://github.com/jindongwang/transferlearning/blob/master/doc/awesome_paper.md#survey)
- [Theory](#theory)
- [Per-training/Finetuning](https://github.com/jindongwang/transferlearning/blob/master/doc/awesome_paper.md#per-trainingfinetuning)
- [Knowledge distillation](https://github.com/jindongwang/transferlearning/blob/master/doc/awesome_paper.md#knowledge-distillation)
- [Traditional domain adaptation](https://github.com/jindongwang/transferlearning/blob/master/doc/awesome_paper.md#traditional-domain-adaptation)
- [Deep domain adaptation](https://github.com/jindongwang/transferlearning/blob/master/doc/awesome_paper.md#deep-domain-adaptation)
- [Domain generalization](https://github.com/jindongwang/transferlearning/blob/master/doc/awesome_paper.md#domain-generalization)
- [Source-free domain adaptation](https://github.com/jindongwang/transferlearning/blob/master/doc/awesome_paper.md#source-free-domain-adaptation)
- [Multi-source domain adaptation](https://github.com/jindongwang/transferlearning/blob/master/doc/awesome_paper.md#multi-source-domain-adaptation)
- [Heterogeneous transfer learning](https://github.com/jindongwang/transferlearning/blob/master/doc/awesome_paper.md#heterogeneous-transfer-learning)
- [Online transfer learning](https://github.com/jindongwang/transferlearning/blob/master/doc/awesome_paper.md#online-transfer-learning)
- [Zero-shot / few-shot learning](https://github.com/jindongwang/transferlearning/blob/master/doc/awesome_paper.md#zero-shot--few-shot-learning)
- [Multi-task learning](https://github.com/jindongwang/transferlearning/blob/master/doc/awesome_paper.md#multi-task-learning)
- [Transfer reinforcement learning](https://github.com/jindongwang/transferlearning/blob/master/doc/awesome_paper.md#transfer-reinforcement-learning)
- [Transfer metric learning](https://github.com/jindongwang/transferlearning/blob/master/doc/awesome_paper.md#transfer-metric-learning)
- [Federated transfer learning](https://github.com/jindongwang/transferlearning/blob/master/doc/awesome_paper.md#federated-transfer-learning)
- [Lifelong transfer learning](https://github.com/jindongwang/transferlearning/blob/master/doc/awesome_paper.md#lifelong-transfer-learning)
- [Safe transfer learning](https://github.com/jindongwang/transferlearning/blob/master/doc/awesome_paper.md#safe-transfer-learning)
- [Transfer learning applications](https://github.com/jindongwang/transferlearning/blob/master/doc/awesome_paper.md#transfer-learning-applications)

- - -

## 3.Theory and Survey (理论与综述)

Here are some articles on transfer learning theory and survey.

**Survey (综述文章)：**

- 2023 Source-Free Unsupervised Domain Adaptation: A Survey [[arxiv](http://arxiv.org/abs/2301.00265)]
- 2022 [Transfer Learning for Future Wireless Networks: A Comprehensive Survey](https://arxiv.org/abs/2102.07572)
- 2022 [A Review of Deep Transfer Learning and Recent Advancements](https://arxiv.org/abs/2201.09679)
- 2022 [Transferability in Deep Learning: A Survey](https://paperswithcode.com/paper/transferability-in-deep-learning-a-survey), from Mingsheng Long in THU.
- 2021 Domain generalization: IJCAI-21 [Generalizing to Unseen Domains: A Survey on Domain Generalization](https://arxiv.org/abs/2103.03097) | [知乎文章](https://zhuanlan.zhihu.com/p/354740610) | [微信公众号](https://mp.weixin.qq.com/s/DsoVDYqLB1N7gj9X5UnYqw)
  - First survey on domain generalization
  - 第一篇对Domain generalization (领域泛化)的综述
- 2021 Vision-based activity recognition: [A Survey of Vision-Based Transfer Learning in Human Activity Recognition](https://www.mdpi.com/2079-9292/10/19/2412)
- 2021 ICSAI [A State-of-the-Art Survey of Transfer Learning in Structural Health Monitoring](https://ieeexplore.ieee.org/abstract/document/9664171)
- 2020 [Transfer learning: survey and classification](https://link.springer.com/chapter/10.1007/978-981-15-5345-5_13), Advances in Intelligent Systems and Computing. 
- 2020 迁移学习最新survey，来自中科院计算所庄福振团队，发表在Proceedings of the IEEE: [A Comprehensive Survey on Transfer Learning](https://arxiv.org/abs/1911.02685)
- 2020 负迁移的综述：[Overcoming Negative Transfer: A Survey](https://arxiv.org/abs/2009.00909)
- 2020 知识蒸馏的综述: [Knowledge Distillation: A Survey](https://arxiv.org/abs/2006.05525)
- 用transfer learning进行sentiment classification的综述：[A Survey of Sentiment Analysis Based on Transfer Learning](https://ieeexplore.ieee.org/abstract/document/8746210) 
- 2019 一篇新survey：[Transfer Adaptation Learning: A Decade Survey](https://arxiv.org/abs/1903.04687)
- 2018 一篇迁移度量学习的综述: [Transfer Metric Learning: Algorithms, Applications and Outlooks](https://arxiv.org/abs/1810.03944)
- 2018 一篇最近的非对称情况下的异构迁移学习综述：[Asymmetric Heterogeneous Transfer Learning: A Survey](https://arxiv.org/abs/1804.10834)
- 2018 Neural style transfer的一个survey：[Neural Style Transfer: A Review](https://arxiv.org/abs/1705.04058)
- 2018 深度domain adaptation的一个综述：[Deep Visual Domain Adaptation: A Survey](https://www.sciencedirect.com/science/article/pii/S0925231218306684)
- 2017 多任务学习的综述，来自香港科技大学杨强团队：[A survey on multi-task learning](https://arxiv.org/abs/1707.08114)
- 2017 异构迁移学习的综述：[A survey on heterogeneous transfer learning](https://link.springer.com/article/10.1186/s40537-017-0089-0)
- 2017 跨领域数据识别的综述：[Cross-dataset recognition: a survey](https://arxiv.org/abs/1705.04396)
- 2016 [A survey of transfer learning](https://pan.baidu.com/s/1gfgXLXT)。其中交代了一些比较经典的如同构、异构等学习方法代表性文章。
- 2015 中文综述：[迁移学习研究进展](https://pan.baidu.com/s/1bpautob)
- 2010 [A survey on transfer learning](http://ieeexplore.ieee.org/abstract/document/5288526/)
- Survey on applications - 应用导向的综述：
	- 视觉domain adaptation综述：[Visual Domain Adaptation: A Survey of Recent Advances](https://pan.baidu.com/s/1o8BR7Vc)
	- 迁移学习应用于行为识别综述：[Transfer Learning for Activity Recognition: A Survey](https://pan.baidu.com/s/1kVABOYr)
	- 迁移学习与增强学习：[Transfer Learning for Reinforcement Learning Domains: A Survey](https://pan.baidu.com/s/1slfr0w1)
	- 多个源域进行迁移的综述：[A Survey of Multi-source Domain Adaptation](https://pan.baidu.com/s/1eSGREF4)。

**Theory （理论文章）:**

- ICML-20 [Few-shot domain adaptation by causal mechanism transfer](https://arxiv.org/pdf/2002.03497.pdf)
	- The first work on causal transfer learning
	- 日本理论组大佬Sugiyama的工作，causal transfer learning
- CVPR-19 [Characterizing and Avoiding Negative Transfer](https://arxiv.org/abs/1811.09751)
	- Characterizing and avoid negative transfer
	- 形式化并提出如何避免负迁移
- ICML-20 [On Learning Language-Invariant Representations for Universal Machine Translation](https://arxiv.org/abs/2008.04510)
  - Theory for universal machine translation
  - 对统一机器翻译模型进行了理论论证
- NIPS-06 [Analysis of Representations for Domain Adaptation](https://dl.acm.org/citation.cfm?id=2976474)
- ML-10 [A Theory of Learning from Different Domains](https://link.springer.com/article/10.1007/s10994-009-5152-4)
- NIPS-08 [Learning Bounds for Domain Adaptation](http://papers.nips.cc/paper/3212-learning-bounds-for-domain-adaptation)
- COLT-09 [Domain adaptation: Learning bounds and algorithms](https://arxiv.org/abs/0902.3430)
- MMD paper：[A Hilbert Space Embedding for Distributions](https://link.springer.com/chapter/10.1007/978-3-540-75225-7_5) and [A Kernel Two-Sample Test](http://www.jmlr.org/papers/v13/gretton12a.html)
- Multi-kernel MMD paper: [Optimal kernel choice for large-scale two-sample tests](http://papers.nips.cc/paper/4727-optimal-kernel-choice-for-large-scale-two-sample-tests)

_ _ _

## 4.Code (代码)

Unified codebases for:
- [Deep domain adaptation](https://github.com/jindongwang/transferlearning/tree/master/code/DeepDA)
- [Deep domain generalization](https://github.com/jindongwang/transferlearning/tree/master/code/DeepDG)
- See all codes here: https://github.com/jindongwang/transferlearning/tree/master/code.

More: see [HERE](https://github.com/jindongwang/transferlearning/tree/master/code) and [HERE](https://colab.research.google.com/drive/1MVuk95mMg4ecGyUAIG94vedF81HtWQAr?usp=sharing) for an instant run using Google's Colab.

_ _ _

## 5.Transfer Learning Scholars (著名学者)

Here are some transfer learning scholars and labs.

**全部列表以及代表工作性见[这里](https://github.com/jindongwang/transferlearning/blob/master/doc/scholar_TL.md)** 

Please note that this list is far not complete. A full list can be seen in [here](https://github.com/jindongwang/transferlearning/blob/master/doc/scholar_TL.md). Transfer learning is an active field. *If you are aware of some scholars, please add them here.*

_ _ _

## 6.Transfer Learning Thesis (硕博士论文)

Here are some popular thesis on transfer learning.

[这里](https://pan.baidu.com/share/init?surl=iuzZhHdumrD64-yx_VAybA), 提取码：txyz。

- - -

## 7.Datasets and Benchmarks (数据集与评测结果)

Please see [HERE](https://github.com/jindongwang/transferlearning/blob/master/data) for the popular transfer learning **datasets and benchmark** results.

[这里](https://github.com/jindongwang/transferlearning/blob/master/data)整理了常用的公开数据集和一些已发表的文章在这些数据集上的实验结果。

- - -

## 8.Transfer Learning Challenges (迁移学习比赛)

- [Visual Domain Adaptation Challenge (VisDA)](http://ai.bu.edu/visda-2018/)

- - -

## Journals and Conferences

See [here](https://github.com/jindongwang/transferlearning/blob/master/doc/venues.md) for a full list of related journals and conferences.

- - -

## Applications (迁移学习应用)

- [Computer vision](https://github.com/jindongwang/transferlearning/blob/master/doc/transfer_learning_application.md#computer-vision)
- [Medical and healthcare](https://github.com/jindongwang/transferlearning/blob/master/doc/transfer_learning_application.md#medical-and-healthcare)
- [Natural language processing](https://github.com/jindongwang/transferlearning/blob/master/doc/transfer_learning_application.md#natural-language-processing)
- [Time series](https://github.com/jindongwang/transferlearning/blob/master/doc/transfer_learning_application.md#time-series)
- [Speech](https://github.com/jindongwang/transferlearning/blob/master/doc/transfer_learning_application.md#speech)
- [Multimedia](https://github.com/jindongwang/transferlearning/blob/master/doc/transfer_learning_application.md#multimedia)
- [Recommendation](https://github.com/jindongwang/transferlearning/blob/master/doc/transfer_learning_application.md#recommendation)
- [Human activity recognition](https://github.com/jindongwang/transferlearning/blob/master/doc/transfer_learning_application.md#human-activity-recognition)
- [Autonomous driving](https://github.com/jindongwang/transferlearning/blob/master/doc/transfer_learning_application.md#autonomous-driving)
- [Others](https://github.com/jindongwang/transferlearning/blob/master/doc/transfer_learning_application.md#others)

See [HERE](https://github.com/jindongwang/transferlearning/blob/master/doc/transfer_learning_application.md) for transfer learning applications.

迁移学习应用请见[这里](https://github.com/jindongwang/transferlearning/blob/master/doc/transfer_learning_application.md)。

- - -

## Other Resources (其他资源)

- Call for papers:
  - [Advances in Transfer Learning: Theory, Algorithms, and Applications](https://www.frontiersin.org/research-topics/21133/advances-in-transfer-learning-theory-algorithms-and-applications), DDL: October 2021

- Related projects:
  - Salad: [A semi-supervised domain adaptation library](https://domainadaptation.org)

- - -

## Contributing (欢迎参与贡献)

If you are interested in contributing, please refer to [HERE](https://github.com/jindongwang/transferlearning/blob/master/CONTRIBUTING.md) for instructions in contribution.

- - -

### Copyright notice

> ***[Notes]This Github repo can be used by following the corresponding licenses. I want to emphasis that it may contain some PDFs or thesis, which were downloaded by me and can only be used for academic purposes. The copyrights of these materials are owned by corresponding publishers or organizations. All this are for better adademic research. If any of the authors or publishers have concerns, please contact me to delete or replace them.***

[contributors-shield]: https://img.shields.io/github/contributors/jindongwang/transferlearning.svg?style=for-the-badge
[contributors-url]: https://github.com/jindongwang/transferlearning/graphs/contributors
[forks-shield]: https://img.shields.io/github/forks/jindongwang/transferlearning.svg?style=for-the-badge
[forks-url]: https://github.com/jindongwang/transferlearning/network/members
[stars-shield]: https://img.shields.io/github/stars/jindongwang/transferlearning.svg?style=for-the-badge
[stars-url]: https://github.com/jindongwang/transferlearning/stargazers
[issues-shield]: https://img.shields.io/github/issues/jindongwang/transferlearning.svg?style=for-the-badge
[issues-url]: https://github.com/jindongwang/transferlearning/issues
[license-shield]: https://img.shields.io/github/license/jindongwang/transferlearning.svg?style=for-the-badge
[license-url]: https://github.com/jindongwang/transferlearning/blob/main/LICENSE.txt<|MERGE_RESOLUTION|>--- conflicted
+++ resolved
@@ -67,13 +67,6 @@
 - By topic: [doc/awesome_papers.md](/doc/awesome_paper.md)
 - By date: [doc/awesome_paper_date.md](/doc/awesome_paper_date.md)
 
-<<<<<<< HEAD
-*Updated at 2024-08-15:*
-
-- COD: Learning Conditional Invariant Representation for Domain Adaptation Regression [[arxiv](https://arxiv.org/abs/2408.06638)]
-  - Conditional invariant representation for domain adaptation regression
-
-=======
 *Updated at 2024-08-06:*
 
 - Unsupervised Domain Adaption Harnessing Vision-Language Pre-training [[arxiv](https://arxiv.org/abs/2408.02192)]
@@ -81,7 +74,6 @@
 
 - Domain penalisation for improved Out-of-Distribution Generalisation [[arxiv](https://arxiv.org/abs/2408.01746)]
   - OOD using domain penalization
->>>>>>> 2f8006bd
 
 *Updated at 2024-08-05:*
 
