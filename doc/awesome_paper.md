--- conflicted
+++ resolved
@@ -771,13 +771,11 @@
 
 ## Deep domain adaptation
 
-<<<<<<< HEAD
 - COD: Learning Conditional Invariant Representation for Domain Adaptation Regression [[arxiv](https://arxiv.org/abs/2408.06638)]
   - Conditional invariant representation for domain adaptation regression
-=======
+
 - Unsupervised Domain Adaption Harnessing Vision-Language Pre-training [[arxiv](https://arxiv.org/abs/2408.02192)]
   - Domain adaptation using vision-language pre-training
->>>>>>> 2f8006bd
 
 - Can Modifying Data Address Graph Domain Adaptation? [[arxiv](https://arxiv.org/abs/2407.19311)]
   - Alignment and rescaling for graph DA
